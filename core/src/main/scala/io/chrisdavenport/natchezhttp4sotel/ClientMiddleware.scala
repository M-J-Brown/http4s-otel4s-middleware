package io.chrisdavenport.natchezhttp4sotel

import cats._
import cats.syntax.all._
import cats.effect.kernel._
import org.http4s._
import org.typelevel.ci.CIString
import natchez._
import scala.collection.mutable.ListBuffer
import org.http4s.headers._
import org.http4s.client._
<<<<<<< HEAD
import org.typelevel.vault.Key
=======
import org.http4s.client.middleware.Retry
>>>>>>> 39dbc701


object ClientMiddleware {

  val ExtraTagsKey: Key[List[(String, TraceValue)]] = Key.newKey[cats.effect.SyncIO, List[(String, TraceValue)]].unsafeRunSync()

  def trace[F[_]: natchez.Trace: MonadCancelThrow](
    ep: EntryPoint[F], // This is to escape from F Trace to Resource[F, *] timing. Which is critical
    reqHeaders: Set[CIString] = OTHttpTags.Headers.defaultHeadersIncluded,
    respHeaders: Set[CIString] = OTHttpTags.Headers.defaultHeadersIncluded,
    clientSpanName: Request[F] => String = {(req: Request[F]) => s"Http Client - ${req.method}"},
    additionalRequestTags: Request[F] => Seq[(String, TraceValue)] = {(_: Request[F]) => Seq()},
    additionalResponseTags: Response[F] => Seq[(String, TraceValue)] = {(_: Response[F]) => Seq()},
  )(client: Client[F]): Client[F] = 
    Client[F]{(req: Request[F]) => 
      val base: List[(String, TraceValue)] = request(req, reqHeaders) ++ additionalRequestTags(req)
      MonadCancelThrow[Resource[F, *]].uncancelable(poll => 
        for {
          baggage <- Resource.eval(Trace[F].kernel)
          span <- ep.continueOrElseRoot(clientSpanName(req), baggage)
          _ <- Resource.eval(span.put(base:_*))
          knl <- Resource.eval(span.kernel)
          knlHeaders = Headers(knl.toHeaders.map { case (k, v) => Header.Raw(CIString(k), v) } .toSeq)
          newReq = req.withHeaders(knlHeaders ++ req.headers)
          resp <- poll(client.run(newReq)).guaranteeCase{
            case Outcome.Succeeded(fa) => 
              Resource.eval(span.put("exit.case" -> "succeeded")) >> 
              fa.flatMap(resp => 
                Resource.eval(
                  span.put((response(resp, respHeaders) ++ additionalResponseTags(resp)):_*)
                )
              )
            case Outcome.Errored(e) => 
              val exitCase: (String, TraceValue) = ("exit.case" -> TraceValue.stringToTraceValue("errored"))
              val error = OTHttpTags.Errors.error(e)
              Resource.eval(
                span.put((exitCase :: error):_*)
              )
            case Outcome.Canceled() => 
              // Canceled isn't always an error, but it generally is for http
              // TODO decide if this should add error, we do for the server side.
              Resource.eval(span.put("exit.case" -> "canceled", "canceled" -> true)) 
            
          }
          // Automatically handle client processing errors. Since this is after the response,
          // the error case will only get hit if the use block of the resulting resource happens,
          // which is the request processing stage.
          _ <- Resource.makeCase(Applicative[F].unit){
            case (_, Resource.ExitCase.Errored(e)) => span.put(OTHttpTags.Errors.error(e):_*)
            case (_, _) => Applicative[F].unit
          }
        } yield resp
      )
    }

  def request[F[_]](request: Request[F], headers: Set[CIString]): List[(String, TraceValue)] = {
    val builder = new ListBuffer[(String, TraceValue)]()
    builder += OTHttpTags.Common.kind("client")
    builder += OTHttpTags.Common.method(request.method)
    builder += OTHttpTags.Common.url(request.uri)
    builder += OTHttpTags.Common.target(request.uri)
    val host = request.headers.get[Host].getOrElse{
      val key = RequestKey.fromRequest(request)
      Host(key.authority.host.value, key.authority.port)
    }
    builder += OTHttpTags.Common.host(host)
    request.uri.scheme.foreach( s => 
      builder += OTHttpTags.Common.scheme(s)
    )
    request.headers.get[`User-Agent`].foreach( ua => 
      builder += OTHttpTags.Common.userAgent(ua)
    )

    request.contentLength.foreach(l => 
      builder += OTHttpTags.Common.requestContentLength(l)
    )

    request.remote.foreach{sa => 
      builder += 
        OTHttpTags.Common.peerIp(sa.host)
      
      builder += 
        OTHttpTags.Common.peerPort(sa.port)
      
    }
    retryCount(request.attributes).foreach{count => 
      builder += OTHttpTags.Common.retryCount(count)
    }
    builder ++= 
      OTHttpTags.Headers.request(request.headers, headers)

    builder ++= request.attributes.lookup(ExtraTagsKey).toList.flatten

    builder.toList   
  }



  def response[F[_]](response: Response[F], headers: Set[CIString]): List[(String, TraceValue)] = {
    val builder = new ListBuffer[(String, TraceValue)]()

    builder += OTHttpTags.Common.status(response.status)
    response.contentLength.foreach{l => 
      builder += OTHttpTags.Common.responseContentLength(l)
    }
    // Due to negotiation. Only the response knows what protocol was selected
    builder += OTHttpTags.Common.flavor(response.httpVersion)
    retryCount(response.attributes).foreach{count => 
      builder += OTHttpTags.Common.retryCount(count)
    }

    builder ++= 
      OTHttpTags.Headers.response(response.headers, headers)
<<<<<<< HEAD
    builder ++= response.attributes.lookup(ExtraTagsKey).toList.flatten
=======
>>>>>>> 39dbc701
    
    builder.toList
  }

  private def retryCount(vault: org.typelevel.vault.Vault): Option[Int] = {
    // AttemptCountKey is 1,2,3,4 for the initial request,
    // since we want to do retries. We substract by 1 to get 0,1,2,3.
    vault.lookup(Retry.AttemptCountKey).map(i => i - 1)
  }

}<|MERGE_RESOLUTION|>--- conflicted
+++ resolved
@@ -9,11 +9,8 @@
 import scala.collection.mutable.ListBuffer
 import org.http4s.headers._
 import org.http4s.client._
-<<<<<<< HEAD
 import org.typelevel.vault.Key
-=======
 import org.http4s.client.middleware.Retry
->>>>>>> 39dbc701
 
 
 object ClientMiddleware {
@@ -127,10 +124,7 @@
 
     builder ++= 
       OTHttpTags.Headers.response(response.headers, headers)
-<<<<<<< HEAD
     builder ++= response.attributes.lookup(ExtraTagsKey).toList.flatten
-=======
->>>>>>> 39dbc701
     
     builder.toList
   }
